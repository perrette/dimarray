--- conflicted
+++ resolved
@@ -69,13 +69,8 @@
 #
 #    >>> write("test.nc", "testvar", np.randn(20, 30), [np.linspace(-90,90,20), np.linspace(-180,180,30)],['lat','lon'])
 #    """
-<<<<<<< HEAD
 #    #axes = Axes.from_list(axes, dims)
 #    obj = DimArray.from_list(data, axes, dims, **metadata) # initialize a dimarray
-=======
-#    #axes = Axes.from_arrays(axes, dims)
-#    obj = Dimarray.from_arrays(data, axes, dims, **metadata) # initialize a dimarray
->>>>>>> 6daca99c
 #    obj.write(f, name, mode=mode) # write to file
 
 
@@ -138,32 +133,10 @@
 
     Returns:
 
-<<<<<<< HEAD
 	DimArray object (e.g. TimeSeries, Slab, Cube ...)
 
     >>> data = read_variable('myfile.nc','dynsealevel')  # load full file
     >>> data = read_variable('myfile.nc','dynsealevel', time=2000,2100, lon=50,70)  # load only a chunck of the data
-
-    DOC:
-
-    Any of the dimension have the following types:
-
-    - None: full axis
-
-    - slice: direct slice access like ix above
-
-    - int, float: retrieve corresponding index matching the axis value
-
-    - tuple of int or float: retrieve range matching the axis value
-
-    For the last two, a nearest neighbour search is performed to retrieve 
-    closest location on the axis.  For an exact match, add keyword argument:
-=======
-	Dimarray object 
-
-    >>> data = read_variable('myfile.nc','dynsealevel')  # load full file
-    >>> data = read_variable('myfile.nc','dynsealevel', time=2000,2100, lon=50,70)  # load only a chunck of the data
->>>>>>> 6daca99c
     """
     f, close = check_file(f, mode='r')
 
