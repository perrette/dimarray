language: python
sudo : false
addons:
  apt:
    packages:
    - libhdf5-serial-dev 
    - netcdf-bin 
    - libnetcdf-dev
    - python-numpy 
    - python-matplotlib
python:
  - "2.7"
notifications:
  email: false
before_install:
  - pip install netcdf4
  # - pip install pandas  # optional requirement
<<<<<<< HEAD
=======
# install cartopy
  - pip install cython>=0.15 cartopy Pillow scipy
>>>>>>> 95d678b4
# test coverage
  - pip install pytest pytest-cov
  - pip install coveralls
#optional dependencies
  # - pip install pandas  # to-pandas
# cartopy projections ?
# iris?
install:
  - python setup.py install

script: py.test --cov dimarray

after-success: coveralls<|MERGE_RESOLUTION|>--- conflicted
+++ resolved
@@ -13,13 +13,9 @@
 notifications:
   email: false
 before_install:
+  - pip install pip -U
   - pip install netcdf4
   # - pip install pandas  # optional requirement
-<<<<<<< HEAD
-=======
-# install cartopy
-  - pip install cython>=0.15 cartopy Pillow scipy
->>>>>>> 95d678b4
 # test coverage
   - pip install pytest pytest-cov
   - pip install coveralls
